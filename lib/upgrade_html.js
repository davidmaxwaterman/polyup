/**
 * @license
 * Copyright (c) 2015 The Polymer Project Authors. All rights reserved.
 * This code may only be used under the BSD style license found at http://polymer.github.io/LICENSE.txt
 * The complete set of authors may be found at http://polymer.github.io/AUTHORS.txt
 * The complete set of contributors may be found at http://polymer.github.io/CONTRIBUTORS.txt
 * Code distributed by Google as part of the polymer project is also
 * subject to an additional IP rights grant found at http://polymer.github.io/PATENTS.txt
 */

'use strict';

import whacko from 'whacko';
import fs from 'fs';
import 'string.prototype.endswith';
import upgradeJs from './upgrade_js';
import upgradeCss from './upgrade_css';
import _ from 'lodash';
import path from 'path';
import PathResolver from 'vulcanize/lib/pathresolver';
import elementMapping from './element_mapping';
import escodegen from 'escodegen';
import es6Collections from 'es6-collections';

// jshint -W079
var Set = es6Collections.Set || global.Set;
var Map = es6Collections.Map || global.Map;
// jshint +W079

class Page {
  constructor(filename, options={}) {
    this.filename = path.resolve(filename);
    this.toIgnore = options.toIgnore || new Set();
    this.modified = false;
    this.results = {};
    this.upgradedScriptElems = new Set();
    this.elements = new Map();
    this.scriptElementsToCustomElements = new Map();
  }

  /** The main function */
  upgrade() {
    var elemSource = fs.readFileSync(this.filename, 'utf-8');
    this.$ = whacko.load(elemSource);

    this.upgradeGlobalCss();

    this.$('template[is=auto-binding]').each((_ignored, autoBindTemplate) => {
      autoBindTemplate.attribs.is = 'dom-bind';
      this.upgradeDataBoundTemplate(autoBindTemplate);
      this.modified = true;
    });

    this.$('polymer-element').each((_ignored, polyElem) => {
      this.modified = true;
      var elemName = polyElem.attribs.name;
      var elementMetadata = {
        name: elemName,
        attrs: {},
        hostAttrs: {},
<<<<<<< HEAD
=======
        listeners: {},
>>>>>>> 133d1d36
        newDeclarations: []
      };
      this.elements.set(elemName, elementMetadata);

      var domModule = this.$('<dom-module>');
      domModule.attr('id', elemName);
      domModule.text('\n');

      var templateChildren = this.$(polyElem).find('template');
      var template;
      if (templateChildren[0]) {
        template = templateChildren[0];

        // Migrate styles up to be a direct child of dom-module
        this.$(template.children[0]).find('style').each((_ignored, styleElem) => {
          domModule.append('  ');
          var before = styleElem.previousSibling;
          if (before.type === 'text') {
            this.$(before).remove();
          }
          domModule.append(this.$(styleElem));
          domModule.append('\n');
        });

        // Then move all templates in after
        templateChildren.each((_ignored, templateChild) => {
          domModule.append('  ');
          domModule.append(templateChild);
          domModule.append('\n');
        });
        this.upgradeElementCss(polyElem, domModule, template);
      }


      // The properties that are listed in the 'attributes' attribute are
      // published by default. The js upgrade will want to know about this.
      elementMetadata.attrs = {};
      if (polyElem.attribs.attributes) {
        polyElem.attribs.attributes.split(/\s+/).forEach(
          (publishedAttrName) => {
            if (!publishedAttrName) {
              return;
            }
            elementMetadata.attrs[publishedAttrName] = {
              name: publishedAttrName,
              notify: { type: 'Literal', value: true}
            };
          }
        );
      }

<<<<<<< HEAD
      // Unknown attributes are probably intended to be published with
      // hostAttributes
=======
      // Unknown attributes are either listeners, or they're probably intended
      // to be published with hostAttributes.
>>>>>>> 133d1d36
      var knownAttributes = ['name', 'attributes', 'noscript', 'extends', 'id'];
      for (var attr in polyElem.attribs) {
        if (_.contains(knownAttributes, attr)) {
          continue;
        }
<<<<<<< HEAD
        elementMetadata.hostAttrs[attr] = polyElem.attribs[attr];
=======
        var match = attr.match(/^on-(.*)$/);
        if (match) {
          var eventName = match[1];
          var listenerFuncExpr = polyElem.attribs[attr];
          match = listenerFuncExpr.match(/^\{\{(.*)\}\}$/);
          if (match) {
            listenerFuncExpr = match[1];
          }
          elementMetadata.listeners[eventName] = listenerFuncExpr;
        } else {
          elementMetadata.hostAttrs[attr] = polyElem.attribs[attr];
        }
>>>>>>> 133d1d36
      }


      if ('extends' in polyElem.attribs) {
        elementMetadata.newDeclarations.push({
            type: 'Property',
            key: {type: 'Identifier', name: 'extends'},
            value: {type: 'Literal', value: polyElem.attribs.extends}
        });
        if (_.contains(polyElem.attribs.extends, '-')) {
          this.insertHtmlCommentBefore(polyElem, [
            'TODO(polyup): Inheriting from other custom ' +
                'elements is not yet supported.',
            'See: https://www.polymer-project.org/1.0/docs/' +
                'migration.html#inheritance'
          ]);
        }
      }

      // Handle noscript
      if ('noscript' in polyElem.attribs) {
        var newScript = this.$('<script>');
        newScript.text("Polymer('" + elemName + "');");
        this.$(polyElem).append(newScript);
      }

      this.upgradeDataBoundTemplate(template, elementMetadata.newDeclarations);

      // Upgrade the js
      this.$('script', polyElem).each((_ignored, scriptElem) => {
        this.scriptElementsToCustomElements.set(scriptElem, elemName);
        // Move the script after the polymer-element.
        this.$(polyElem).after(scriptElem);
      });

      // Replace the <polymer-element> with our shiny new <dom-module>
      this.$(polyElem).replaceWith(domModule);
      domModule.after('\n');
    });

    // webcomponents.js -> webcomponents-lite.js
    this.$('script[src]').each((_ignored, scriptElem) => {
      if (scriptElem.attribs.src.match(/webcomponents(\.min)?.js/)) {
        scriptElem.attribs.src = scriptElem.attribs.src
            .replace(/webcomponents.js$/, 'webcomponents-lite.js')
            .replace(/webcomponents.min.js$/, 'webcomponents-lite.min.js');

        this.upgradedScriptElems.add(scriptElem);
      }
    });

    // Now upgrade all scripts not directly associated with any particular
    // <polymer-element>
    this.$('script').each((_ignored, scriptElem) => {
      if (this.upgradedScriptElems.has(scriptElem)) {
        return;
      }
      this.upgradeScriptElement(
          scriptElem, this.scriptElementsToCustomElements.get(scriptElem));
    });

    // Upgrade official polymer elements using the mappings in element_mapping.js
    this.recursivelyMatchInsideTemplates(this.$('body'), '*').forEach((elem) => {
      if (!(elem.name in elementMapping)) {
        return;
      }
      this.modified = true;
      var newAttribs = {};
      var attribsToUpgrade = elementMapping[elem.name].attributes || {};
      for (var attr in elem.attribs) {
        var newAttr = attribsToUpgrade[attr] || attr;
        if (typeof(newAttr) != 'string') {
          newAttr = newAttr.string;
        }
        newAttribs[newAttr] = elem.attribs[attr];
      }
      if (elementMapping[elem.name].name) {
        elem.name = elementMapping[elem.name].name;
      }
      elem.attribs = newAttribs;
    });

    // Upgrade imports of official polymer elements
    this.$('link[rel=import][href]').each((_ignored, importElem) => {
      var match = importElem.attribs.href.match(/([^\/]+)\/([^\/]+)\.html$/);
      if (!match) {
        return;
      }
      this.modified = true;
      var dirName = match[1];
      var fileName = match[2];
      if (!elementMapping[dirName] || !elementMapping[fileName]) {
        return;
      }
      var newDirname = elementMapping[fileName].dirName ||
          elementMapping[dirName].dirName || elementMapping[fileName].name ||
          dirName;
      var newFilename = elementMapping[fileName].name || fileName;

      importElem.attribs.href =
          importElem.attribs.href.substring(0, match.index) +
          newDirname + '/' +
          newFilename + '.html';
    });



    var result = this.$.html() + '\n';

    // If the source didn't include an <html> or a <body> then we can remove the
    // html boilerplate
    if (!/<html>/.test(elemSource)) {
      result = result.replace(/^<html><head>/, '');
      result = result.replace(/<\/head><body>/, '');
      result = result.replace(/<\/body><\/html>\n/, '');
    }
    if (this.modified) {
      this.results[this.filename] = result;
    }

    return this.results;
  }


  upgradeGlobalCss() {
    var cssRules = {};
    this.$(upgradeCss.needsUpgradeQuerySelector).each((_ignored, elemNeedsUpgrade) => {
      _.extend(
          cssRules,
          upgradeCss.getCssRulesNeededToUpgrade(this.$(elemNeedsUpgrade)));
    });
    if (!_.isEmpty(cssRules)) {
      var style = this.$('<style>');
      style.attr('is', 'custom-style');
      style.text(getCssTextGivenRules(cssRules));
      this.$('head').append('  ');
      this.$('head').append(style);
      this.$('head').append('\n');
      this.addHtmlImport('iron-flex-layout/iron-flex-layout.html');
    }
  }

  upgradeElementCss(polymerElement, domModule, templateElem) {
    var cssRules = upgradeCss.getCssRulesNeededToUpgrade(this.$(polymerElement));
    for (var selector in cssRules) {
      cssRules[':host' + selector] = cssRules[selector];
      delete cssRules[selector];
    }
    var elemsNeedingUpgrade = this.recursivelyMatchInsideTemplates(
        templateElem, upgradeCss.needsUpgradeQuerySelector);
    elemsNeedingUpgrade.forEach((elemNeedsUpgrade) => {
      _.extend(
          cssRules,
          upgradeCss.getCssRulesNeededToUpgrade(this.$(elemNeedsUpgrade))
      );
    });
    if (!_.isEmpty(cssRules)) {
      var style = this.$('<style>');
      style.text(getCssTextGivenRules(cssRules));
      this.$(domModule).prepend(style);
      this.$(domModule).prepend('\n  ');
      this.addHtmlImport('iron-flex-layout/iron-flex-layout.html');
    }
  }


  /**
   * Upgrades a template element that performs Polymer data binding from 0.5 to
   * 1.0.
   *
   * @param {TemplateElement} template The template element to upgrade.
   * @param {?Array<Object>} opt_newDeclarations An array to put new function
   *     declarations into. If not given, then it assumes that we're in an auto-
   *     binding template, and adds HTML comments warning if any expressions
   *     require functionality moved into a computed expression declaration.
   */
  upgradeDataBoundTemplate(template, opt_newDeclarations) {
    var newDeclarations = opt_newDeclarations;
    // Upgrade <template if>
    var templateIfs = this.recursivelyMatchInsideTemplates(
        template, 'template[if]');
    templateIfs.forEach((templateIf) => {
      var attribs = {is: 'dom-if'};
      for (var key in templateIf.attribs) {
        attribs[key] = templateIf.attribs[key];
      }
      templateIf.attribs = attribs;
    });

    // Upgrade <template repeat>
    var templateRepeats = this.recursivelyMatchInsideTemplates(
        template, 'template[repeat]');
    templateRepeats.forEach((templateRepeat) => {
      this.upgradeTemplateRepeat(templateRepeat);
    });

    // Look for expressions in attributes
    // TODO(rictic): simplify the next few sections
    var allNodes = this.recursivelyMatchInsideTemplates(template, '*');
    var anonymousComputedCounter = 1;
    allNodes.forEach((node) => {
      if (!node.attribs) {
        return;
      }
      for (var attrName in node.attribs) {
        var attribValue = node.attribs[attrName];
        var matchFullExpression = attribValue.match(/^\{\{(.+)\}\}$/);
        var matchPartialExpression = attribValue.match(/\{\{(.+?)\}\}/);
        var expression;
        if (matchFullExpression) {
          expression = matchFullExpression[1];
        } else if (matchPartialExpression) {
          // Ok this is an attribute with at least one {{}} in it.
          // We want to turn attr="a {{b}} c" into:
          // attr="computeAttr(b)"
          // and add a declaration to the polymer element for:
          // computeAttr: function (b) { return "a " + b + " c"; }
          var remaining = attribValue;
          var stringPieces = [];
          var match = remaining.match(/\{\{(.+?)\}\}/);
          while(match) {
            var leadingString = remaining.substring(0, match.index);
            var innerExpression = match[1];
            remaining = remaining.substring(match.index + match[0].length);
            stringPieces.push(escodegen.generate({
                type: 'Literal', value: leadingString}));
            stringPieces.push('(' + innerExpression + ')');
            match = remaining.match(/\{\{(.+?)\}\}/);
          }
          if (remaining.length > 0) {
            stringPieces.push(escodegen.generate({
                type: 'Literal', value: remaining}));
          }
          expression = stringPieces.join(' + ');
        } else {
          continue;
        }
        var computedResult = upgradeJs.fixupComputedExpression(
              attrName, expression);
        var newExpression = computedResult[0];
        var newDeclaration = computedResult[1];
        if (newDeclarations) {
          if (newExpression != expression) {
            node.attribs[attrName] = '{{' + newExpression + '}}';
          }
          if (newDeclaration) {
            newDeclarations.push(newDeclaration);
          }
        } else {
          // We're in an auto-binding template where there's nowhere to put
          // new declarations.
          if (newDeclaration) {
            this.insertHtmlCommentBefore(node, [
              'This expression can\'t work in a dom-bind template, as it should',
              'be an anonymous computed property. If you convert it into a',
              'Polymer element then polyup should be able to upgrade it.'
            ]);
          } else if (newExpression != expression) {
            node.attribs[attrName] = '{{' + newExpression + '}}';
          }
        }
      }
    });
    // Look for expressions in text nodes
    var allTextNodes = [];
    if (template) {
      allTextNodes = findAllTextNodes(template);
    }
    for (var i = 0; i < allTextNodes.length; i++) {
      var textNode = allTextNodes[i];

      var matchFullExpression = textNode.data.match(/^\{\{(.+?)\}\}/);
      var matchPartialExpression = textNode.data.match(/\{\{(.+?)\}\}/);
      var expression, computedResult, newExpression, newDeclaration;
      var expressionTextNode;
      if (matchFullExpression && matchFullExpression[0] === textNode.data) {
        expression = matchFullExpression[1];
        computedResult = upgradeJs.fixupComputedExpression(
            'Expression' + (anonymousComputedCounter++),
            expression);
        newExpression = computedResult[0];
        newDeclaration = computedResult[1];
        expressionTextNode = textNode;
        // if (newExpression != expression) {
        //   textNode.data = '{{' + newExpression + '}}';
        // }
        // if (newDeclaration) {
        //   newDeclarations.push(newDeclaration);
        // }
      } else if (matchPartialExpression) {
        var leadingString = textNode.data.substring(
            0, matchPartialExpression.index);
        expression = matchPartialExpression[1];
        var trailingString = textNode.data.substring(
            matchPartialExpression.index + matchPartialExpression[0].length);
        textNode.data = leadingString;
        var expressionWrappingElement = this.$('<span>');
        expressionWrappingElement.text(' ');
        expressionTextNode = expressionWrappingElement[0].children[0];
        this.$(textNode).after(expressionWrappingElement);
        if (trailingString.length > 0) {
          expressionWrappingElement.after(trailingString);
          allTextNodes.push(expressionWrappingElement[0].nextSibling);
        }

        computedResult = upgradeJs.fixupComputedExpression(
            'Expression' + (anonymousComputedCounter++),
            expression);
        newExpression = computedResult[0];
        newDeclaration = computedResult[1];
      } else {
        continue;
      }
      if (newDeclarations) {
        expressionTextNode.data = '{{' + newExpression + '}}';
        if (newDeclaration) {
          newDeclarations.push(newDeclaration);
        }
      } else {
        // We're in an auto-binding template where there's nowhere to put
        // new declarations.
        if (newDeclaration) {
          this.insertHtmlCommentBefore(expressionTextNode, [
            'This expression can\'t work in a dom-bind template, as it should',
            'be an anonymous computed property. If you convert it into a',
            'Polymer element then polyup should be able to upgrade it.'
          ]);
          expressionTextNode.data = '{{' + expression + '}}';
        } else {
          expressionTextNode.data = '{{' + newExpression + '}}';
        }
      }
    }


    // <input value={{x}}> -> <input value={{x::input}}>
    var inputElems = this.recursivelyMatchInsideTemplates(
        template, 'input, textarea, select');
    inputElems.forEach((inputElem) => {
      // At this point we're guaranteed that any bound expression is either a
      // function call or a simple property binding. We don't want to match
      // function calls here, so we exclude bindings with parens.
      if (!inputElem.attribs.value) {
        return;
      }
      var match = inputElem.attribs.value.match(/\{\{([^\(]+)\}\}/);
      if (!match) {
        return;
      }
      inputElem.attribs.value = '{{' + match[1] + '::input}}';
    });
  }

  /**
   * Upgrades the given script element in place, or if it's a remote script whose
   * source can be found, returns the pair [absoluteFilename, newSource].
   *
   * Returns undefined if the script's source can't be found, or if the script
   * is inline and has been upgraded in place.
   *
   * @param {string} docFilename The absolute path to the containing document.
   * @param {?string} implicitElemName The name of the <polymer-element> that
   *    contains this script, if any.
   * @return {?Array<string>}
   */
  upgradeScriptElement(scriptElem, implicitElemName) {
    // TODO(rictic): we should be tracking element metadata across the entire
    //     page, then upgrade all javascript, passing in all of the metadata in.
    //     This will solve a bug with multiple calls to Polymer() in not getting
    //     element metadata populated properly.

    if ('src' in scriptElem.attribs) {
      let srcPath = scriptElem.attribs.src;
      if (PathResolver.prototype.isAbsoluteUrl(srcPath)) {
        return;
      }
      let pathToScriptElem = path.resolve(path.dirname(this.filename), srcPath);
      if (this.toIgnore.has(pathToScriptElem)) {
        return;
      }
      let scriptSource;
      try {
        scriptSource = fs.readFileSync(pathToScriptElem, 'utf-8');
      } catch(e) {
        console.warn('Warning: unable to read script source for ' + srcPath);
        return;
      }
      let upgradedJs = upgradeJs(
          scriptSource, this.elements, implicitElemName, 0);
      if (upgradedJs) {
        this.results[pathToScriptElem] = upgradedJs + '\n';
      }
    } else {
      let upgradedJs = upgradeJs(
          this.$(scriptElem).text(), this.elements, implicitElemName, 1);
      if (upgradedJs) {
        this.modified = true;
        this.$(scriptElem).text('\n' + upgradedJs + '\n');
      }
    }
  }


  /**
   * Returns all elements inside of elem that match the css selector given by
   * `matcher`, including those elements contained within <template> elements,
   * or <templates> inside of <templates> and so on.
   *
   * @param {jQueryElement|Element} elem A jQuery wrapped element to search.
   * @param {string} matcher The css selector to search for.
   * @param {?Array<Element>} results An optional array to append results to.
   * @returns {Array<Element>}
   */
  recursivelyMatchInsideTemplates(elem, matcher, results) {
    elem = this.$(elem);
    if (results == null) {
      results = [];
    }
    if (elem.is('template')) {
      elem[0].children.forEach((child) => {
        this.recursivelyMatchInsideTemplates(child, matcher, results);
      });
    }
    elem.find(matcher).each((_ignored, matched) => {
      results.push(matched);
    });
    elem.find('template').each((_ignored, templateElem) => {
      templateElem.children.forEach((child) => {
        this.recursivelyMatchInsideTemplates(child, matcher, results);
      });
    });
    return results;
  }

  /**
   * Upgrades the given <template repeat> element to a dom-repeat.
   *
   * @param {TemplateElement} templateElem The template repeat element to upgrade.
   */
  upgradeTemplateRepeat(templateElem) {
    var attribs = {is: 'dom-repeat'};
    var repeatExpression = templateElem.attribs.repeat;

    var indexAs, itemAs, items;
    var match = repeatExpression.match(
        /\s*{{\s*(.*?)\s*,\s*(.*?)\s+in\s+(.*)\s*}}\s*/);
    if (match) {
      itemAs = match[1];
      indexAs = match[2];
      items = match[3];
    } else {
      match = repeatExpression.match(/\s*{{\s*(.*?)\s+in\s+(.*?)\s*}}\s*/);
      if (match) {
        itemAs = match[1];
        items = match[2];
      } else {
        match = repeatExpression.match(/\s*{{\s*(.*?)\s*}}\s*/);
        if (match) {
          items = match[1];
        } else {
          console.error(
              'Unable to parse template repeat expression: ',
              repeatExpression);
        }
      }
    }
    if (items != null) {
      attribs.items = "{{" + items + "}}";
    }
    if (itemAs != null) {
      attribs.as = itemAs;
    }
    if (indexAs != null) {
      attribs['index-as'] = indexAs;
    }
    if (items != null && itemAs == null && indexAs == null) {
      this.insertHtmlCommentBefore(templateElem, [
         'TODO(polyup): convert bindings inside this dom-repeat ' +
              'instance below',
         'from {{foo}} to {{item.foo}}'
      ]);
    }
    delete templateElem.attribs.repeat;
    for (var key in templateElem.attribs) {
      attribs[key] = templateElem.attribs[key];
    }
    templateElem.attribs = attribs;
  }

  /**
   * Inserts HTML comments into the document before the given element.
   *
   * @param {Element} elem The HTML element to precede with comments.
   * @param {Array<string>} commentLines The lines of the comment to insert.
   */
  insertHtmlCommentBefore(elem, commentLines) {
    var indent = '';
    if (elem.previousSibling && elem.previousSibling.type == 'text') {
      var previousText = elem.previousSibling.data;
      var match = previousText.match(/\n*( +)\n*/);
      if (match) {
        indent = match[1];
      }
    }
    var commentText = '<!--\n';
    commentLines.forEach((line) => {
      if (line.charAt(line.length - 1) == ' ') {
        throw new Error('Comment ends with a space?');
      }
      commentText += indent + '    ' + line + '\n';
    });
    commentText += indent + ' -->\n' + indent;
    this.$(elem).before(commentText);
  }

  addHtmlImport(pathWithinComponents) {
    // Don't add duplicate imports.
    var importExists = false;
    this.$('link[rel=import][href]').each((_ignored, linkElem) => {
      if (new RegExp(pathWithinComponents + '$').test(linkElem.attribs.href)) {
        importExists = true;
      }
    });
    if (importExists) {
      return;
    }

    // Look for either webcomponents.js or polymer.html and work out the path to
    // the components directory from there
    var pathToComponents;
    this.$('link[rel=import][href], script[src]').each((_ignored, elem) => {
      var path = elem.attribs.href || elem.attribs.src;
      var pathExtractor = /(.*)(polymer\/polymer\.html|webcomponentsjs\/webcomponents(-lite)?(\.min)?\.js)$/;
      var match = path.match(pathExtractor);
      if (match) {
        pathToComponents = match[1];
      }
    });
    var newImport = this.$('<link>').attr('rel', 'import');
    this.$('head').append('  ');
    this.$('head').append(newImport);
    this.$('head').append('\n');
    if (pathToComponents) {
      newImport.attr('href', pathToComponents + pathWithinComponents);
    } else {
      newImport.attr('href', pathWithinComponents);
      this.insertHtmlCommentBefore(newImport[0], [
          'TODO(polyup): unable to infer path to components',
          'directory. This import path is probably incomplete.'
      ]);
    }
  }

}

/**
 * Upgrades an HTML file and any referenced scripts from Polymer 0.5 to 1.0.
 * @param {string} filename Path to the html file to upgrade.
 * @return {Object<string, string>} A map from filename to upgraded file
 *     contents. The filenames are all absolute. The contents are UTF-8 strings.
 */
function upgradeHtml(filename, options) {
  var page = new Page(filename, options);
  return page.upgrade();
}

/**
 * Returns all text nodes inside of elem or any of its children.
 *
 * @param {Element} elem The HTML Element to search.
 * @param {?Array<TextNode>} results An optional array to append results to.
 * @returns {Array<TextNode>}
 */
function findAllTextNodes(elem, results) {
  if (results == null) {
    results = [];
  }
  elem.children.forEach((child) => {
    if (child.type === 'text') {
      results.push(child);
    } else if(child.children) {
      findAllTextNodes(child, results);
    }
  });
  return results;
}


function getCssTextGivenRules(cssRules) {
  var contents = (
      '\n    /* TODO(polyup): For speed, consider reworking these styles ' +
      'with .classes\n' +
      '                     and #ids rather than [attributes].\n' +
      '    */'
  );

  for (var selector in cssRules) {
    contents += '\n    ' + selector + ' ' + cssRules[selector];
  }
  contents += '\n  ';
  return contents;
}

module.exports = upgradeHtml;<|MERGE_RESOLUTION|>--- conflicted
+++ resolved
@@ -58,10 +58,7 @@
         name: elemName,
         attrs: {},
         hostAttrs: {},
-<<<<<<< HEAD
-=======
         listeners: {},
->>>>>>> 133d1d36
         newDeclarations: []
       };
       this.elements.set(elemName, elementMetadata);
@@ -113,21 +110,13 @@
         );
       }
 
-<<<<<<< HEAD
-      // Unknown attributes are probably intended to be published with
-      // hostAttributes
-=======
       // Unknown attributes are either listeners, or they're probably intended
       // to be published with hostAttributes.
->>>>>>> 133d1d36
       var knownAttributes = ['name', 'attributes', 'noscript', 'extends', 'id'];
       for (var attr in polyElem.attribs) {
         if (_.contains(knownAttributes, attr)) {
           continue;
         }
-<<<<<<< HEAD
-        elementMetadata.hostAttrs[attr] = polyElem.attribs[attr];
-=======
         var match = attr.match(/^on-(.*)$/);
         if (match) {
           var eventName = match[1];
@@ -140,7 +129,6 @@
         } else {
           elementMetadata.hostAttrs[attr] = polyElem.attribs[attr];
         }
->>>>>>> 133d1d36
       }
 
 
