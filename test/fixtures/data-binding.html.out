<link rel="import" href="../polymer/polymer.html">

<dom-module id="data-binding-test-element">
  <template>
    <div id="{{f(x)}}"></div>
    <span>{{computeExpression1(a, b)}}</span>
    <div title="{{computeTitle()}}"></div>
    <div title="{{computeTitle2()}}"></div>
  </template>
<<<<<<< HEAD
  <script>
    Polymer({
      is: 'data-binding-test-element',
      computeExpression1: function (a, b) {
        return this.tokenList(this.myFilter(a + b, 2));
      }
    });
  </script>
</dom-module>
=======
</dom-module>
<script>
  Polymer({
    is: 'data-binding-test-element',
    computeTitle: function () {
      return 2 * 2;
    },
    computeTitle2: function () {
      return 4 * 4;
    },
    computeExpression1: function (a, b) {
      return this.tokenList(this.myFilter(a + b, 2));
    }
  });
</script>
>>>>>>> 682e3012
<|MERGE_RESOLUTION|>--- conflicted
+++ resolved
@@ -7,30 +7,18 @@
     <div title="{{computeTitle()}}"></div>
     <div title="{{computeTitle2()}}"></div>
   </template>
-<<<<<<< HEAD
   <script>
     Polymer({
       is: 'data-binding-test-element',
+      computeTitle: function () {
+        return 2 * 2;
+      },
+      computeTitle2: function () {
+        return 4 * 4;
+      },
       computeExpression1: function (a, b) {
         return this.tokenList(this.myFilter(a + b, 2));
       }
     });
   </script>
-</dom-module>
-=======
-</dom-module>
-<script>
-  Polymer({
-    is: 'data-binding-test-element',
-    computeTitle: function () {
-      return 2 * 2;
-    },
-    computeTitle2: function () {
-      return 4 * 4;
-    },
-    computeExpression1: function (a, b) {
-      return this.tokenList(this.myFilter(a + b, 2));
-    }
-  });
-</script>
->>>>>>> 682e3012
+</dom-module>