<link rel="import" href="../polymer/polymer.html">
<link rel="import" href="../paper-spinner/paper-spinner.html">
<link rel="import" href="../iron-ajax/iron-ajax.html">

<dom-module id="simple-element">
  <style>
      :host {
        display: block;
        margin: 20px;
      }
    </style>
  <link rel="import" type="css" href="simple-element.css">
  <template>
    <div for="{{strAttr}}" style$="{{computeStyle(strAttr)}}">
      <a href$="{{computeHref(strAttr)}}">Hello there</a>
    </div>
    <input>
    <label on-click="labelClicked" for$="{{strAttr}}">Select one:</label>
    <select id="{{strAttr}}" value="{{strAttr::input}}" hidden$="{{computeHidden(boolAttr)}}">
      <option value="1">One</option>
      <option value="2" data-secret$="{{intAttr}}">Two</option>
    </select>
    <iron-ajax id="ajax"></iron-ajax>
    <template is="dom-if" if="{{boolAttr}}">
      <div><span>{{intAttr}}</span> times I tell you <span>{{strAttr}}</span>.</div>
      <div><span>{{intAttr}}</span> times I tell you <span>{{strAttr}}</span></div>
      <div>Yes <span>{{intAttr}}</span> times I tell you <span>{{strAttr}}</span></div>
      <div>Yes <span>{{intAttr}}</span> times I tell you <span>{{strAttr}}</span>.</div>
    </template>
  </template>
  <script>
    // this is a comment
    //TODO(polyup): Need to add an observer of z.v.k, calling somethingsUp.
    //Note that the semantics for observing properties and arrays has changed.
    Polymer({
      is: 'simple-element',
      properties: {
        arrayAttr: {
          type: Array,
          value: function () {
            return [];
          },
          notify: true
        },
        auto: { computed: 'shouldAuto(intVal, boolVal)' },
        boolAttr: {
          type: Boolean,
          value: false,
          notify: true,
          observer: 'boolAttrChanged'
        },
        /**
         * The most important attribute in the world.
         */
        intAttr: {
          type: Number,
          value: 0,
          notify: true,
          observer: 'somethingsUp',
          reflectToAttribute: true
        },
        objAttr: {
          type: Object,
          value: function () {
            return {};
          },
          notify: true
        },
        params: { computed: 'computeParams(boolVal, intVal)' },
        url: { computed: 'computeUrl(intVal)' },
        x: { observer: 'somethingsUp' }
      },
      ready: function () {
        console.log('ready!');
        console.log('dom is ready!');
      },
      boolAttrChanged: function (newVal, oldVal) {
        console.log('changed from ', oldVal, ' to ', newVal);
      },
      somethingsUp: function (_, oldVal) {
        console.log('something changed from', oldVal);
      },
      shouldAuto: function (intVal, boolVal) {
        return intVal + boolVal;
      },
      isGood: function (intVal) {
        return intVal > 1;
      },
<<<<<<< HEAD
      computeParams: function (boolVal, intVal) {
        return {
          ok: boolVal,
          good: this.isGood(intVal)
        };
      },
      computeUrl: function (intVal) {
        return '/api/v' + intVal + '/get';
      },
      hostAttributes: { tabindex: '0' },
      computeStyle: function (strAttr) {
        return 'background-color: ' + strAttr + ';';
      },
      computeHref: function (strAttr) {
        return 'http://example.com/' + strAttr;
      },
      computeHidden: function (boolAttr) {
        return !boolAttr;
      }
    });
  </script>
</dom-module>
=======
      params: { computed: 'computeParams(boolVal, intVal)' },
      url: { computed: 'computeUrl(intVal)' },
      x: { observer: 'somethingsUp' }
    },
    ready: function () {
      console.log('ready!');
      console.log('dom is ready!');
    },
    boolAttrChanged: function (newVal, oldVal) {
      console.log('changed from ', oldVal, ' to ', newVal);
    },
    somethingsUp: function (_, oldVal) {
      console.log('something changed from', oldVal);
    },
    shouldAuto: function (intVal, boolVal) {
      return intVal + boolVal;
    },
    isGood: function (intVal) {
      return intVal > 1;
    },
    computeParams: function (boolVal, intVal) {
      return {
        ok: boolVal,
        good: this.isGood(intVal)
      };
    },
    computeUrl: function (intVal) {
      return '/api/v' + intVal + '/get';
    },
    hostAttributes: { 'tabindex': '0' },
    computeStyle: function (strAttr) {
      return 'background-color: ' + strAttr + ';';
    },
    computeHref: function (strAttr) {
      return 'http://example.com/' + strAttr;
    },
    computeHidden: function (boolAttr) {
      return !boolAttr;
    }
  });
</script>
>>>>>>> e617a2db
<|MERGE_RESOLUTION|>--- conflicted
+++ resolved
@@ -86,7 +86,6 @@
       isGood: function (intVal) {
         return intVal > 1;
       },
-<<<<<<< HEAD
       computeParams: function (boolVal, intVal) {
         return {
           ok: boolVal,
@@ -96,7 +95,7 @@
       computeUrl: function (intVal) {
         return '/api/v' + intVal + '/get';
       },
-      hostAttributes: { tabindex: '0' },
+      hostAttributes: { 'tabindex': '0' },
       computeStyle: function (strAttr) {
         return 'background-color: ' + strAttr + ';';
       },
@@ -108,47 +107,4 @@
       }
     });
   </script>
-</dom-module>
-=======
-      params: { computed: 'computeParams(boolVal, intVal)' },
-      url: { computed: 'computeUrl(intVal)' },
-      x: { observer: 'somethingsUp' }
-    },
-    ready: function () {
-      console.log('ready!');
-      console.log('dom is ready!');
-    },
-    boolAttrChanged: function (newVal, oldVal) {
-      console.log('changed from ', oldVal, ' to ', newVal);
-    },
-    somethingsUp: function (_, oldVal) {
-      console.log('something changed from', oldVal);
-    },
-    shouldAuto: function (intVal, boolVal) {
-      return intVal + boolVal;
-    },
-    isGood: function (intVal) {
-      return intVal > 1;
-    },
-    computeParams: function (boolVal, intVal) {
-      return {
-        ok: boolVal,
-        good: this.isGood(intVal)
-      };
-    },
-    computeUrl: function (intVal) {
-      return '/api/v' + intVal + '/get';
-    },
-    hostAttributes: { 'tabindex': '0' },
-    computeStyle: function (strAttr) {
-      return 'background-color: ' + strAttr + ';';
-    },
-    computeHref: function (strAttr) {
-      return 'http://example.com/' + strAttr;
-    },
-    computeHidden: function (boolAttr) {
-      return !boolAttr;
-    }
-  });
-</script>
->>>>>>> e617a2db
+</dom-module>